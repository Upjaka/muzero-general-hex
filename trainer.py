import time

import numpy
import ray
import torch

import models


@ray.remote
class Trainer:
    """
    Class which run in a dedicated thread to train a neural network and save it
    in the shared storage.
    """

    def __init__(self, initial_weights, config):
        self.config = config
        self.training_step = 0

        # Initialize the network
        self.model = models.MuZeroNetwork(self.config)
        self.model.set_weights(initial_weights)
        self.model.to(torch.device(config.training_device))
        self.model.train()

        self.optimizer = torch.optim.Adam(
            self.model.parameters(),
            lr=self.config.lr_init,
            # momentum=self.config.momentum,
            weight_decay=self.config.weight_decay,
        )

    def continuous_update_weights(self, replay_buffer, shared_storage_worker):
        # Wait for the replay buffer to be filled
        while ray.get(replay_buffer.get_self_play_count.remote()) < 1:
            time.sleep(0.1)

        # Training loop
        while True:
            index_batch, batch = ray.get(replay_buffer.get_batch.remote())
            self.update_lr()
            (
                priorities,
                total_loss,
                value_loss,
                reward_loss,
                policy_loss,
            ) = self.update_weights(batch)

            if self.config.PER:
                # Save new priorities in the replay buffer (See https://arxiv.org/abs/1803.00933)
                replay_buffer.update_priorities.remote(priorities, index_batch)

            # Save to the shared storage
            if self.training_step % self.config.checkpoint_interval == 0:
                shared_storage_worker.set_weights.remote(self.model.get_weights())
            shared_storage_worker.set_infos.remote("training_step", self.training_step)
            shared_storage_worker.set_infos.remote(
                "lr", self.optimizer.param_groups[0]["lr"]
            )
            shared_storage_worker.set_infos.remote("total_loss", total_loss)
            shared_storage_worker.set_infos.remote("value_loss", value_loss)
            shared_storage_worker.set_infos.remote("reward_loss", reward_loss)
            shared_storage_worker.set_infos.remote("policy_loss", policy_loss)

            if self.config.training_delay:
                time.sleep(self.config.training_delay)

    def update_weights(self, batch):
        """
        Perform one training step.
        """

        (
            observation_batch,
            action_batch,
            target_value,
            target_reward,
            target_policy,
<<<<<<< HEAD
            weight_batch,
=======
>>>>>>> 5c4c097b
            gradient_scale_batch,
        ) = batch

        # Keep values as scalars for calculating the priorities for the prioritized replay
        target_value_scalar = numpy.array(target_value)
        priorities = numpy.zeros_like(target_value_scalar)

        device = next(self.model.parameters()).device
        weight_batch = torch.tensor(weight_batch).float().to(device)
        observation_batch = torch.tensor(observation_batch).float().to(device)
        action_batch = torch.tensor(action_batch).float().to(device).unsqueeze(-1)
        target_value = torch.tensor(target_value).float().to(device)
        target_reward = torch.tensor(target_reward).float().to(device)
        target_policy = torch.tensor(target_policy).float().to(device)
        gradient_scale_batch = torch.tensor(gradient_scale_batch).float().to(device)
        # observation_batch: batch, channels, height, width
        # action_batch: batch, num_unroll_steps+1, 1 (unsqueeze)
        # target_value: batch, num_unroll_steps+1
        # target_reward: batch, num_unroll_steps+1
        # target_policy: batch, num_unroll_steps+1, len(action_space)
        # gradient_scale_batch: batch, num_unroll_steps+1

        target_value = self.scalar_to_support(target_value, self.config.support_size)
        target_reward = self.scalar_to_support(target_reward, self.config.support_size)
        # target_value: batch, num_unroll_steps+1, 2*support_size+1
        # target_reward: batch, num_unroll_steps+1, 2*support_size+1

        ## Generate predictions
        value, reward, policy_logits, hidden_state = self.model.initial_inference(
            observation_batch
        )
        predictions = [(value, reward, policy_logits)]
        for i in range(1, action_batch.shape[1]):
            value, reward, policy_logits, hidden_state = self.model.recurrent_inference(
                hidden_state, action_batch[:, i]
            )
            # Scale the gradient at the start of the dynamics function (See paper appendix Training)
            hidden_state.register_hook(lambda grad: grad * 0.5)
            predictions.append((value, reward, policy_logits))
        # predictions: num_unroll_steps+1, 3, batch, 2*support_size+1 | 2*support_size+1 | 9 (according to the 2nd dim)

        ## Compute losses
        value_loss, reward_loss, policy_loss = (0, 0, 0)
        value, reward, policy_logits = predictions[0]
<<<<<<< HEAD
        # Ignore reward loss for the first batch step
=======
>>>>>>> 5c4c097b
        current_value_loss, _, current_policy_loss = self.loss_function(
            value.squeeze(-1),
            reward.squeeze(-1),
            policy_logits,
            target_value[:, 0],
            target_reward[:, 0],
            target_policy[:, 0],
        )
<<<<<<< HEAD
        value_loss += current_value_loss
        policy_loss += current_policy_loss
        # Compute priorities for the prioritized replay (See paper appendix Training)
        pred_value_scalar = (
            self.support_to_scalar(value, self.config.support_size)
            .detach()
            .cpu()
            .numpy()
            .squeeze()
        )
        priorities[:, 0] = (
            numpy.abs(pred_value_scalar - target_value_scalar[:, 0])
            ** self.config.PER_alpha
        )
=======
        value_loss += current_value_loss.sum()
        policy_loss += current_policy_loss.sum()

>>>>>>> 5c4c097b
        for i in range(1, len(predictions)):
            value, reward, policy_logits = predictions[i]
            (
                current_value_loss,
                current_reward_loss,
                current_policy_loss,
            ) = self.loss_function(
                value.squeeze(-1),
                reward.squeeze(-1),
                policy_logits,
                target_value[:, i],
                target_reward[:, i],
                target_policy[:, i],
            )

            # Scale gradient by the number of unroll steps (See paper appendix Training)
            current_value_loss.register_hook(
                lambda grad: grad / gradient_scale_batch[:, i]
            )
            current_reward_loss.register_hook(
                lambda grad: grad / gradient_scale_batch[:, i]
            )
            current_policy_loss.register_hook(
                lambda grad: grad / gradient_scale_batch[:, i]
            )

<<<<<<< HEAD
            value_loss += current_value_loss
            reward_loss += current_reward_loss
            policy_loss += current_policy_loss

            # Compute priorities for the prioritized replay (See paper appendix Training)
            pred_value_scalar = (
                self.support_to_scalar(value, self.config.support_size)
                .detach()
                .cpu()
                .numpy()
                .squeeze()
            )
            priorities[:, i] = (
                numpy.abs(pred_value_scalar - target_value_scalar[:, i])
                ** self.config.PER_alpha
            )

        # Scale the value loss, paper recommends by 0.25 (See paper appendix Reanalyze)
        loss = value_loss * self.config.value_loss_weight + reward_loss + policy_loss
        if self.config.PER:
            # Correct PER bias by using importance-sampling (IS) weights
            loss *= weight_batch
        # Mean over batch dimension (pseudocode do a sum)
        loss = loss.mean()
=======
            value_loss += current_value_loss.sum()
            reward_loss += current_reward_loss.sum()
            policy_loss += current_policy_loss.sum()

        # Scale the value loss, paper recommends by 0.25 (See paper appendix Reanalyze)
        value_loss *= self.config.value_loss_weight
        loss = value_loss + reward_loss + policy_loss
>>>>>>> 5c4c097b

        # Optimize
        self.optimizer.zero_grad()
        loss.backward()
        self.optimizer.step()
        self.training_step += 1

        return (
            priorities,
            # For log purpose
            loss.item(),
            value_loss.item(),
            reward_loss.item(),
            policy_loss.item(),
        )

    def update_lr(self):
        """
        Update learning rate
        """
        lr = self.config.lr_init * self.config.lr_decay_rate ** (
            self.training_step / self.config.lr_decay_steps
        )
        for param_group in self.optimizer.param_groups:
            param_group["lr"] = lr

    @staticmethod
    def scalar_to_support(x, support_size):
        """
        Transform a scalar to a categorical representation with (2 * support_size + 1) categories
        See paper appendix Network Architecture
        """
        # Reduce the scale (defined in https://arxiv.org/abs/1805.11593)
        x = torch.sign(x) * (torch.sqrt(torch.abs(x) + 1) - 1) + 0.001 * x

        # Encode on a vector
        x = torch.clamp(x, -support_size, support_size)
        floor = x.floor()
        prob = x - floor
        logits = torch.zeros(x.shape[0], x.shape[1], 2 * support_size + 1).to(x.device)
        logits.scatter_(
            2, (floor + support_size).long().unsqueeze(-1), (1 - prob).unsqueeze(-1)
        )
        indexes = floor + support_size + 1
        prob = prob.masked_fill_(2 * support_size < indexes, 0.0)
        indexes = indexes.masked_fill_(2 * support_size < indexes, 0.0)
        logits.scatter_(2, indexes.long().unsqueeze(-1), prob.unsqueeze(-1))
        return logits

    @staticmethod
    def support_to_scalar(logits, support_size):
        """
        Transform a categorical representation to a scalar
        See paper appendix Network Architecture
        """
        # Duplicated method, don't forget to update the one in self_play.py
        # Decode to a scalar
        probabilities = torch.softmax(logits, dim=1)
        support = (
            torch.tensor([x for x in range(-support_size, support_size + 1)])
            .expand(probabilities.shape)
            .float()
            .to(device=probabilities.device)
        )
        x = torch.sum(support * probabilities, dim=1, keepdim=True)

        # Invert the scaling (defined in https://arxiv.org/abs/1805.11593)
        x = torch.sign(x) * (
            ((torch.sqrt(1 + 4 * 0.001 * (torch.abs(x) + 1 + 0.001)) - 1) / (2 * 0.001))
            ** 2
            - 1
        )
        return x

    @staticmethod
    def loss_function(
        value, reward, policy_logits, target_value, target_reward, target_policy,
    ):
        # Cross-entropy seems to have a better convergence than MSE
        value_loss = (-target_value * torch.nn.LogSoftmax(dim=1)(value)).sum(1)
        reward_loss = (-target_reward * torch.nn.LogSoftmax(dim=1)(reward)).sum(1)
        policy_loss = (-target_policy * torch.nn.LogSoftmax(dim=1)(policy_logits)).sum(
            1
        )
        return value_loss, reward_loss, policy_loss<|MERGE_RESOLUTION|>--- conflicted
+++ resolved
@@ -78,10 +78,7 @@
             target_value,
             target_reward,
             target_policy,
-<<<<<<< HEAD
             weight_batch,
-=======
->>>>>>> 5c4c097b
             gradient_scale_batch,
         ) = batch
 
@@ -126,10 +123,7 @@
         ## Compute losses
         value_loss, reward_loss, policy_loss = (0, 0, 0)
         value, reward, policy_logits = predictions[0]
-<<<<<<< HEAD
         # Ignore reward loss for the first batch step
-=======
->>>>>>> 5c4c097b
         current_value_loss, _, current_policy_loss = self.loss_function(
             value.squeeze(-1),
             reward.squeeze(-1),
@@ -138,7 +132,6 @@
             target_reward[:, 0],
             target_policy[:, 0],
         )
-<<<<<<< HEAD
         value_loss += current_value_loss
         policy_loss += current_policy_loss
         # Compute priorities for the prioritized replay (See paper appendix Training)
@@ -153,11 +146,7 @@
             numpy.abs(pred_value_scalar - target_value_scalar[:, 0])
             ** self.config.PER_alpha
         )
-=======
-        value_loss += current_value_loss.sum()
-        policy_loss += current_policy_loss.sum()
-
->>>>>>> 5c4c097b
+
         for i in range(1, len(predictions)):
             value, reward, policy_logits = predictions[i]
             (
@@ -184,7 +173,6 @@
                 lambda grad: grad / gradient_scale_batch[:, i]
             )
 
-<<<<<<< HEAD
             value_loss += current_value_loss
             reward_loss += current_reward_loss
             policy_loss += current_policy_loss
@@ -209,15 +197,6 @@
             loss *= weight_batch
         # Mean over batch dimension (pseudocode do a sum)
         loss = loss.mean()
-=======
-            value_loss += current_value_loss.sum()
-            reward_loss += current_reward_loss.sum()
-            policy_loss += current_policy_loss.sum()
-
-        # Scale the value loss, paper recommends by 0.25 (See paper appendix Reanalyze)
-        value_loss *= self.config.value_loss_weight
-        loss = value_loss + reward_loss + policy_loss
->>>>>>> 5c4c097b
 
         # Optimize
         self.optimizer.zero_grad()
